--- conflicted
+++ resolved
@@ -1,8 +1,6 @@
 #+TITLE: TODO List
 Hey Emacs, this is -*- org -*- mode!
 
-<<<<<<< HEAD
-=======
 * IMPORTANT!
   :PROPERTIES:
   :CUSTOM_ID: dev-gnupg-org
@@ -16,26 +14,48 @@
   tracked through the [[https://dev.gnupg.org/][dev.gnupg.org]] site.
 
 
-* TODO Document all the new stuff.
-  :PROPERTIES:
-  :CUSTOM_ID: more-docs-is-better
-  :END:
-
-** STARTED Fix this TODO list.
-   :PROPERTIES:
-   :CUSTOM_ID: fix-todo
-   :END:
-   - State "STARTED"    from "TODO"       [2018-03-09 Fri 08:31]
-   Clean up the current TODO list.  Include properties as relevant (so
-   if someone does make a PDF or HTML version the TOC will work).
-
-   Also check ans see if some of these ancient things can be removed
-   (e.g. do we really need to fix things that were broken in GPG
-   1.3.x?  I'm thinking not so much).
-
-
-
->>>>>>> e846c3da
+* Documentation
+  :PROPERTIES:
+  :CUSTOM_ID: documentation
+  :END:
+
+** Document all the new stuff.
+   :PROPERTIES:
+   :CUSTOM_ID: more-docs-is-better
+   :END:
+
+*** TODO Fix this TODO list.
+    :PROPERTIES:
+    :CUSTOM_ID: fix-todo
+    :END:
+
+    Clean up the current TODO list.  Include properties as relevant (so
+    if someone does make a PDF or HTML version the TOC will work).
+
+    Also check ans see if some of these ancient things can be removed
+    (e.g. do we really need to fix things that were broken in GPG
+    1.3.x?  I'm thinking not so much).
+
+**** DONE fix TODO items
+     CLOSED: [2018-03-04 Sun 08:55]
+     :PROPERTIES:
+     :CUSTOM_ID: fix-todo-items
+     :END:
+
+     Adjust todo items so each can now be referenced by custom-id and
+     checked off as necessary.
+
+** TODO Document validity and trust issues.
+   :PROPERTIES:
+   :CUSTOM_ID: valid-trust-issues
+   :END:
+
+** In gpgme.texi: Register callbacks under the right letter in the index.
+   :PROPERTIES:
+   :CUSTOM_ID: gpgme-texi
+   :END:
+
+
 * Fix the remaining UI Server problems:
   :PROPERTIES:
   :CUSTOM_ID: ui-server-fix
@@ -66,10 +86,12 @@
    :END:
    Right now we block reading the next line with assuan.
 
+
 * Before release:
   :PROPERTIES:
   :CUSTOM_ID: pre-release
   :END:
+
 ** CANCELLED Some gpg tests fail with gpg 1.3.4-cvs (gpg/t-keylist-sig)
    CLOSED: [2018-03-09 Fri 08:16]
    :PROPERTIES:
@@ -78,100 +100,123 @@
    - State "CANCELLED"  from "TODO"       [2018-03-09 Fri 08:16] \\
      WON'T FIX — too old or no longer applies.
    The test is currently disabled there and in gpg/t-import.
+
 ** When gpg supports it, write binary subpackets directly,
    :PROPERTIES:
    :CUSTOM_ID: binary-subpackets
    :END:
    and parse SUBPACKET status lines.
 
+
 * ABI's to break:
   :PROPERTIES:
   :CUSTOM_ID: abi-breakage-apparently-on-purpose
   :END:
+
 ** Old opassuan interface.
    :PROPERTIES:
    :CUSTOM_ID: old-opassuan
    :END:
+
 ** Implementation: Remove support for old style error codes in
    :PROPERTIES:
    :CUSTOM_ID: remove-old-error-codes
    :END:
    conversion.c::_gpgme_map_gnupg_error.
+
 ** gpgme_edit_cb_t: Add "processed" return argument
    :PROPERTIES:
    :CUSTOM_ID: add-processed-return
    :END:
    (see edit.c::command_handler).
+
 ** I/O and User Data could be made extensible.  But this can be done
    :PROPERTIES:
    :CUSTOM_ID: add-io-user-data
    :END:
    without breaking the ABI hopefully.
+
 ** All enums should be replaced by ints and simple macros for
    :PROPERTIES:
    :CUSTOM_ID: enums-should-be-ints
    :END:
    maximum compatibility.
+
 ** Compatibility interfaces that can be removed in future versions:
    :PROPERTIES:
    :CUSTOM_ID: compat-interfaces-to-go
    :END:
+
 *** gpgme_data_new_from_filepart
     :PROPERTIES:
     :CUSTOM_ID: gpgme-data-new-from-filepart
     :END:
+
 *** gpgme_data_new_from_file
     :PROPERTIES:
     :CUSTOM_ID: gpgme-data-new-from-file
     :END:
+
 *** gpgme_data_new_with_read_cb
     :PROPERTIES:
     :CUSTOM_ID: gpgme-data-new-with-read-cb
     :END:
+
 *** gpgme_data_rewind
     :PROPERTIES:
     :CUSTOM_ID: gpgme-data-rewind
     :END:
+
 *** gpgme_op_import_ext
     :PROPERTIES:
     :CUSTOM_ID: gpgme-op-import-ext
     :END:
+
 *** gpgme_get_sig_key
     :PROPERTIES:
     :CUSTOM_ID: gpgme-get-sig-key
     :END:
+
 *** gpgme_get_sig_ulong_attr
     :PROPERTIES:
     :CUSTOM_ID: gpgme-get-sig-ulong-attr
     :END:
+
 *** gpgme_get_sig_string_attr
     :PROPERTIES:
     :CUSTOM_ID: gpgme-get-sig-string-attr
     :END:
+
 *** GPGME_SIG_STAT_*
     :PROPERTIES:
     :CUSTOM_ID: gpgme-sig-stat
     :END:
+
 *** gpgme_get_sig_status
     :PROPERTIES:
     :CUSTOM_ID: gpgme-get-sig-status
     :END:
+
 *** gpgme_trust_item_release
     :PROPERTIES:
     :CUSTOM_ID: gpgme-trust-item-release
     :END:
+
 *** gpgme_trust_item_get_string_attr
     :PROPERTIES:
     :CUSTOM_ID: gpgme-trust-item-get-string-attr
     :END:
+
 *** gpgme_trust_item_get_ulong_attr
     :PROPERTIES:
     :CUSTOM_ID: gpgme-trust-item-get-ulong-attr
     :END:
+
 *** gpgme_attr_t
     :PROPERTIES:
     :CUSTOM_ID: gpgme-attr-t
     :END:
+
 *** All Gpgme* typedefs.
     :PROPERTIES:
     :CUSTOM_ID: all-gpgme-typedefs
@@ -182,20 +227,24 @@
   :PROPERTIES:
   :CUSTOM_ID: threads
   :END:
+
 ** When GNU Pth supports sendmsg/recvmsg, wrap them properly.
    :PROPERTIES:
    :CUSTOM_ID: wrap-oth
    :END:
+
 ** Without timegm (3) support our ISO time parser is not thread safe.
    :PROPERTIES:
    :CUSTOM_ID: time-threads
    :END:
    There is a configure time warning, though.
 
+
 * New features:
   :PROPERTIES:
   :CUSTOM_ID: new-features
   :END:
+
 ** Flow control for data objects.
    :PROPERTIES:
    :CUSTOM_ID: flow-control-is-not-a-euphemism-for-an-s-bend
@@ -208,11 +257,13 @@
    respective event loop.  or (B) a way for gpgme data objects to be
    associated with a waitable object, that can be registered with the
    user event loop.  Neither is particularly simple.
+
 ** Extended notation support.  When gpg supports arbitrary binary
    :PROPERTIES:
    :CUSTOM_ID: extended-notation
    :END:
    notation data, provide a user interface for that.
+
 ** notification system
    :PROPERTIES:
    :CUSTOM_ID: notification-system
@@ -239,25 +290,30 @@
    :PROPERTIES:
    :CUSTOM_ID: stat-data
    :END:
+
 ** Implement support for photo ids.
    :PROPERTIES:
    :CUSTOM_ID: photo-id
    :END:
+
 ** Allow selection of subkeys
    :PROPERTIES:
    :CUSTOM_ID: subkey-selection
    :END:
+
 ** Allow to return time stamps in ISO format
    :PROPERTIES:
    :CUSTOM_ID: iso-format-datetime
    :END:
-  This allows us to handle years later than 2037 properly.  With the
-  time_t interface they are all mapped to 2037-12-31
+   This allows us to handle years later than 2037 properly.  With the
+   time_t interface they are all mapped to 2037-12-31
+
 ** New features requested by our dear users, but rejected or left for
    :PROPERTIES:
    :CUSTOM_ID: feature-requests
    :END:
    later consideration:
+
 *** Allow to export secret keys.
     :PROPERTIES:
     :CUSTOM_ID: export-secret-keys
@@ -265,6 +321,7 @@
     Rejected because this is conceptually flawed.  Secret keys on a
     smart card can not be exported, for example.
     May eventually e supproted with a keywrapping system.
+
 *** Selecting the key ring, setting the version or comment in output.
     :PROPERTIES:
     :CUSTOM_ID: select-keyring-version
@@ -272,61 +329,23 @@
     Rejected because the naive implementation is engine specific, the
     configuration is part of the engine's configuration or readily
     worked around in a different way
+
 *** Selecting the symmetric cipher.
     :PROPERTIES:
     :CUSTOM_ID: symmetric-cipher-selection
     :END:
+
 *** Exchanging keys with key servers.
     :PROPERTIES:
     :CUSTOM_ID: key-server-exchange
     :END:
 
 
-* Documentation
-  :PROPERTIES:
-  :CUSTOM_ID: documentation
-  :END:
-
-** TODO Document validity and trust issues.
-   :PROPERTIES:
-   :CUSTOM_ID: valid-trust-issues
-   :END:
-
-** In gpgme.texi: Register callbacks under the right letter in the index.
-   :PROPERTIES:
-   :CUSTOM_ID: gpgme-texi
-   :END:
-
-** Document all the new stuff.
-   :PROPERTIES:
-   :CUSTOM_ID: more-docs-is-better
-   :END:
-
-*** TODO Fix this TODO list.
-    :PROPERTIES:
-    :CUSTOM_ID: fix-todo
-    :END:
-
-    Clean up the current TODO list.  Include properties as relevant (so
-    if someone does make a PDF or HTML version the TOC will work).
-
-    Also check ans see if some of these ancient things can be removed
-    (e.g. do we really need to fix things that were broken in GPG
-    1.3.x?  I'm thinking not so much).
-
-**** DONE fix TODO items
-     CLOSED: [2018-03-04 Sun 08:55]
-     :PROPERTIES:
-     :CUSTOM_ID: fix-todo-items
-     :END:
-
-     Adjust todo items so each can now be referenced by custom-id and
-     checked off as necessary.
-
 * Engines
   :PROPERTIES:
   :CUSTOM_ID: engines
   :END:
+
 ** Do not create/destroy engines, but create engine and then reset it.
    :PROPERTIES:
    :CUSTOM_ID: reset-engine-is-not-quite-just-ignition
@@ -339,26 +358,31 @@
    Note that we need support in gpgsm to set include-certs to default
    as RESET does not reset it, also for no_encrypt_to and probably
    other options.
+
 ** Optimize the case where a data object has an underlying fd we can pass
    :PROPERTIES:
    :CUSTOM_ID: optimus-data-cousin-of-optimus-prime
    :END:
    directly to the engine.  This will be automatic with socket I/O and
    descriptor passing.
+
 ** Move code common to all engines up from gpg to engine.
    :PROPERTIES:
    :CUSTOM_ID: move-code-common-to-engines-out-of-gpg
    :END:
+
 ** engine operations can return General Error on unknown protocol
    :PROPERTIES:
    :CUSTOM_ID: general-error-looking-to-be-court-martialled
    :END:
    (it's an internal error, as select_protocol checks already).
+
 ** When server mode is implemented properly, more care has to be taken to
    :PROPERTIES:
    :CUSTOM_ID: server-mode
    :END:
    release all resources on error (for example to free assuan_cmd).
+
 ** op_import_keys and op_export_keys have a limit in the number of keys.
    :PROPERTIES:
    :CUSTOM_ID: import-export-problems
@@ -372,6 +396,7 @@
   :PROPERTIES:
   :CUSTOM_ID: gpg-breakage
   :END:
+
 ** CANCELLED gpg 1.4.2 lacks error reporting if sign/encrypt with revoked key.
    CLOSED: [2018-03-09 Fri 08:19]
    :PROPERTIES:
@@ -379,6 +404,7 @@
    :END:
    - State "CANCELLED"  from "TODO"       [2018-03-09 Fri 08:19] \\
      WON'T FIX.
+
 ** CANCELLED gpg 1.4.2 does crappy error reporting (namely none at all) when
    CLOSED: [2018-03-09 Fri 08:20]
    :PROPERTIES:
@@ -392,6 +418,7 @@
     gpg: signing failed: general error
     [GNUPG:] BEGIN_ENCRYPTION 2 10
     gpg: test: sign+encrypt failed: general error
+
 ** DONE Without agent and with wrong passphrase, gpg 1.4.2 enters into an
    CLOSED: [2018-03-09 Fri 08:20]
    :PROPERTIES:
@@ -400,6 +427,7 @@
    - State "DONE"       from "TODO"       [2018-03-09 Fri 08:20] \\
      Must have been fixed in a subsequent release.
    infinite loop.
+
 ** CANCELLED Use correct argv[0]
    CLOSED: [2018-03-09 Fri 08:24]
    :PROPERTIES:
@@ -420,71 +448,86 @@
   :PROPERTIES:
   :CUSTOM_ID: operations-are-not-surgical
   :END:
+
 ** Include cert values -2, -1, 0 and 1 should be defined as macros.
    :PROPERTIES:
    :CUSTOM_ID: certified-macros
    :END:
+
 ** If an operation failed, make sure that the result functions don't return
    :PROPERTIES:
    :CUSTOM_ID: operation-failure
    :END:
    corrupt partial information. !!!
    NOTE: The EOF status handler is not called in this case !!!
+
 ** Verify must not fail on NODATA premature if auto-key-retrieval failed.
    :PROPERTIES:
    :CUSTOM_ID: autobot-key-retrieval
    :END:
    It should not fail silently if it knows there is an error. !!!
+
 ** All operations: Better error reporting. !!
    :PROPERTIES:
    :CUSTOM_ID: better-reporting-not-like-fox-news
    :END:
+
 ** Export status handler need much more work. !!!
    :PROPERTIES:
    :CUSTOM_ID: export-status-handler
    :END:
+
 ** Import should return a useful error when one happened.
    :PROPERTIES:
    :CUSTOM_ID: import-useful-stuff-even-wrong-stuff
    :END:
+
 *** Import does not take notice of NODATA status report.
     :PROPERTIES:
     :CUSTOM_ID: import-no-data
     :END:
+
 *** When GPGSM does issue IMPORT_OK status reports, make sure to check for
     :PROPERTIES:
     :CUSTOM_ID: gpgsm-import-ok
     :END:
     them in tests/gpgs m/t-import.c.
+
 ** Verify can include info about version/algo/class, but currently
    :PROPERTIES:
    :CUSTOM_ID: verify-class
    :END:
    this is only available for gpg, not gpgsm.
+
 ** Return ENC_TO output in verify result.  Again, this is not available
    :PROPERTIES:
    :CUSTOM_ID: return-to-enc
    :END:
    for gpgsm.
+
 ** Genkey should return something more useful than General_Error.
    :PROPERTIES:
    :CUSTOM_ID: general-key-assumed-command-from-general-error
    :END:
+
 ** If possible, use --file-setsize to set the file size for proper progress
    :PROPERTIES:
    :CUSTOM_ID: file-setsize
    :END:
    callback handling.  Write data interface for file size.
+
 ** Optimize the file descriptor list, so the number of open fds is
    :PROPERTIES:
    :CUSTOM_ID: optimus-descriptus-younger-brother-of-optimus-prime
    :END:
    always known easily.
+
 ** Encryption: It should be verified that the behaviour for partially untrusted
    :PROPERTIES:
    :CUSTOM_ID: only-mostly-dead-means-partially-alive
    :END:
    recipients is correct.
+
 ** When GPG issues INV_something for invalid signers, catch them.
    :PROPERTIES:
    :CUSTOM_ID: invalid-sig
@@ -495,15 +538,18 @@
   :PROPERTIES:
   :CUSTOM_ID: error-value
   :END:
+
 ** Map ASSUAN/GpgSM ERR error values in a better way than is done now. !!
    :PROPERTIES:
    :CUSTOM_ID: map-ass-error
    :END:
+
 ** Some error values should identify the source more correctly (mostly error
    :PROPERTIES:
    :CUSTOM_ID: source-errors
    :END:
    values derived from status messages).
+
 ** In rungpg.c we need to check the version of the engine
    :PROPERTIES:
    :CUSTOM_ID: rungpg-c-engine-ver
@@ -516,6 +562,7 @@
   :PROPERTIES:
   :CUSTOM_ID: tests
   :END:
+
 ** TODO Write a fake gpg-agent so that we can supply known passphrases to
    :PROPERTIES:
    :CUSTOM_ID: test-fake-gpg-agent
@@ -523,23 +570,28 @@
    gpgsm and setup the configuration files to use the agent.  Without
    this we are testing a currently running gpg-agent which is not a
    clever idea. !
+
 ** t-data
    :PROPERTIES:
    :CUSTOM_ID: test-data
    :END:
+
 *** Test gpgme_data_release_and_get_mem.
     :PROPERTIES:
     :CUSTOM_ID: test-gpgme-data-release-mem
     :END:
+
 *** Test gpgme_data_seek for invalid types.
     :PROPERTIES:
     :CUSTOM_ID: test-gpgme-data-seek
     :END:
+
 ** t-keylist
    :PROPERTIES:
    :CUSTOM_ID: test-keylist
    :END:
    Write a test for ext_keylist.
+
 ** Test reading key signatures.
    :PROPERTIES:
    :CUSTOM_ID: test-key-sig
@@ -550,6 +602,7 @@
   :PROPERTIES:
   :CUSTOM_ID: debug
   :END:
+
 ** Tracepoints should be added at: Every public interface enter/leave,
    :PROPERTIES:
    :CUSTOM_ID: tracepoint-pub-int
@@ -565,6 +618,7 @@
    decrypt-verify.c delete.c edit.c encrypt.c encrypt-sign.c export.c
    genkey.c import.c key.c keylist.c passphrase.c progress.c signers.c
    sig-notation.c trust-item.c trustlist.c verify.c
+
 ** TODO Handle malloc and vasprintf errors.  But decide first if they should be
    :PROPERTIES:
    :CUSTOM_ID: malloc-vasprintf
@@ -577,10 +631,12 @@
   :PROPERTIES:
   :CUSTOM_ID: build-suite
   :END:
+
 ** TODO Make sure everything is cleaned correctly (esp. test area).
    :PROPERTIES:
    :CUSTOM_ID: clean-tests
    :END:
+
 ** TODO Enable AC_CONFIG_MACRO_DIR and bump up autoconf version requirement.
    :PROPERTIES:
    :CUSTOM_ID: autoconf-macros
@@ -593,6 +649,7 @@
   :PROPERTIES:
   :CUSTOM_ID: error-checking
   :END:
+
 ** TODO engine-gpgsm, with-validation
    :PROPERTIES:
    :CUSTOM_ID: gpgsm-validation
