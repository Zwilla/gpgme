#+TITLE: GNU Privacy Guard (GnuPG) Made Easy Python Bindings HOWTO (English)
#+LATEX_COMPILER: xelatex
#+LATEX_CLASS: article
#+LATEX_CLASS_OPTIONS: [12pt]
#+LATEX_HEADER: \usepackage{xltxtra}
#+LATEX_HEADER: \usepackage[margin=1in]{geometry}
#+LATEX_HEADER: \setmainfont[Ligatures={Common}]{Times New Roman}
#+LATEX_HEADER: \author{Ben McGinnes <ben@gnupg.org>}
#+HTML_HEAD_EXTRA: <link type="application/rss+xml" href="https://git.gnupg.org/cgi-bin/gitweb.cgi?p=gpgme.git;a=rss;f=lang/python/docs/GPGMEpythonHOWTOen.org"/>


* Introduction
  :PROPERTIES:
  :CUSTOM_ID: intro
  :END:

  | Version:        | 0.1.0                                    |
  | Author:         | Ben McGinnes <ben@gnupg.org>             |
  | Author GPG Key: | DB4724E6FA4286C92B4E55C4321E4E2373590E5D |
  | Language:       | Australian English, British English      |
  | xml:lang:       | en-AU, en-GB, en                         |

  This document provides basic instruction in how to use the GPGME
  Python bindings to programmatically leverage the GPGME library.


** Python 2 versus Python 3
   :PROPERTIES:
   :CUSTOM_ID: py2-vs-py3
   :END:

   Though the GPGME Python bindings themselves provide support for
   both Python 2 and 3, the focus is unequivocally on Python 3 and
   specifically from Python 3.4 and above.  As a consequence all the
   examples and instructions in this guide use Python 3 code.

   Much of it will work with Python 2, but much of it also deals with
   Python 3 byte literals, particularly when reading and writing data.
   Developers concentrating on Python 2.7, and possibly even 2.6, will
   need to make the appropriate modifications to support the older
   string and unicode types as opposed to bytes.

   There are multiple reasons for concentrating on Python 3; some of
   which relate to the immediate integration of these bindings, some
   of which relate to longer term plans for both GPGME and the python
   bindings and some of which relate to the impending EOL period for
   Python 2.7.  Essentially, though, there is little value in tying
   the bindings to a version of the language which is a dead end and
   the advantages offered by Python 3 over Python 2 make handling the
   data types with which GPGME deals considerably easier.


** Examples
   :PROPERTIES:
   :CUSTOM_ID: howto-python3-examples
   :END:

   All of the examples found in this document can be found as Python 3
   scripts in the =lang/python/examples/howto= directory.


* GPGME Concepts
  :PROPERTIES:
  :CUSTOM_ID: gpgme-concepts
  :END:


** A C API
   :PROPERTIES:
   :CUSTOM_ID: gpgme-c-api
   :END:

   Unlike many modern APIs with which programmers will be more
   familiar with these days, the GPGME API is a C API.  The API is
   intended for use by C coders who would be able to access its
   features by including the =gpgme.h= header file with their own C
   source code and then access its functions just as they would any
   other C headers.

   This is a very effective method of gaining complete access to the
   API and in the most efficient manner possible.  It does, however,
   have the drawback that it cannot be directly used by other
   languages without some means of providing an interface to those
   languages.  This is where the need for bindings in various
   languages stems.


** Python bindings
   :PROPERTIES:
   :CUSTOM_ID: gpgme-python-bindings
   :END:

   The Python bindings for GPGME provide a higher level means of
   accessing the complete feature set of GPGME itself.  It also
   provides a more pythonic means of calling these API functions.

   The bindings are generated dynamically with SWIG and the copy of
   =gpgme.h= generated when GPGME is compiled.

   This means that a version of the Python bindings is fundamentally
   tied to the exact same version of GPGME used to generate that copy
   of =gpgme.h=.


** Difference between the Python bindings and other GnuPG Python packages
   :PROPERTIES:
   :CUSTOM_ID: gpgme-python-bindings-diffs
   :END:

   There have been numerous attempts to add GnuPG support to Python
   over the years.  Some of the most well known are listed here, along
   with what differentiates them.


*** The python-gnupg package maintained by Vinay Sajip
    :PROPERTIES:
    :CUSTOM_ID: diffs-python-gnupg
    :END:

    This is arguably the most popular means of integrating GPG with
    Python.  The package utilises the =subprocess= module to implement
    wrappers for the =gpg= and =gpg2= executables normally invoked on
    the command line (=gpg.exe= and =gpg2.exe= on Windows).

    The popularity of this package stemmed from its ease of use and
    capability in providing the most commonly required features.

    Unfortunately it has been beset by a number of security issues in
    the past; most of which stemmed from using unsafe methods of
    accessing the command line via the =subprocess= calls.  While some
    effort has been made over the last two to three years (as of 2018)
    to mitigate this, particularly by no longer providing shell access
    through those subprocess calls, the wrapper is still somewhat
    limited in the scope of its GnuPG features coverage.

    The python-gnupg package is available under the MIT license.


*** The gnupg package created and maintained by Isis Lovecruft
    :PROPERTIES:
    :CUSTOM_ID: diffs-isis-gnupg
    :END:

    In 2015 Isis Lovecruft from the Tor Project forked and then
    re-implemented the python-gnupg package as just gnupg.  This new
    package also relied on subprocess to call the =gpg= or =gpg2=
    binaries, but did so somewhat more securely.

    The naming and version numbering selected for this package,
    however, resulted in conflicts with the original python-gnupg and
    since its functions were called in a different manner to
    python-gnupg, the release of this package also resulted in a great
    deal of consternation when people installed what they thought was
    an upgrade that subsequently broke the code relying on it.

    The gnupg package is available under the GNU General Public
    License version 3.0 (or any later version).


*** The PyME package maintained by Martin Albrecht
    :PROPERTIES:
    :CUSTOM_ID: diffs-pyme
    :END:

    This package is the origin of these bindings, though they are
    somewhat different now.  For details of when and how the PyME
    package was folded back into GPGME itself see the /Short History/
    document[fn:1] in the Python bindings =docs= directory.[fn:2]

    The PyME package was first released in 2002 and was also the first
    attempt to implement a low level binding to GPGME.  In doing so it
    provided access to considerably more functionality than either the
    =python-gnupg= or =gnupg= packages.

    The PyME package is only available for Python 2.6 and 2.7.

    Porting the PyME package to Python 3.4 in 2015 is what resulted in
    it being folded into the GPGME project and the current bindings
    are the end result of that effort.

    The PyME package is available under the same dual licensing as
    GPGME itself: the GNU General Public License version 2.0 (or any
    later version) and the GNU Lesser General Public License version
    2.1 (or any later version).


* GPGME Python bindings installation
  :PROPERTIES:
  :CUSTOM_ID: gpgme-python-install
  :END:


** No PyPI
   :PROPERTIES:
   :CUSTOM_ID: do-not-use-pypi
   :END:

   Most third-party Python packages and modules are available and
   distributed through the Python Package Installer, known as PyPI.

   Due to the nature of what these bindings are and how they work, it
   is infeasible to install the GPGME Python bindings in the same way.

   This is because the bindings use SWIG to dynamically generate C
   bindings against =gpgme.h= and =gpgme.h= is generated from
   =gpgme.h.in= at compile time when GPGME is built from source.  Thus
   to include a package in PyPI which actually built correctly would
   require either statically built libraries for every architecture
   bundled with it or a full implementation of C for each
   architecture.


** Requirements
   :PROPERTIES:
   :CUSTOM_ID: gpgme-python-requirements
   :END:

   The GPGME Python bindings only have three requirements:

   1. A suitable version of Python 2 or Python 3.  With Python 2 that
      means Python 2.7 and with Python 3 that means Python 3.4 or
      higher.
   2. SWIG.
   3. GPGME itself.  Which also means that all of GPGME's dependencies
      must be installed too.


** Installation
   :PROPERTIES:
   :CUSTOM_ID: installation
   :END:

   Installing the Python bindings is effectively achieved by compiling
   and installing GPGME itself.

   Once SWIG is installed with Python and all the dependencies for
   GPGME are installed you only need to confirm that the version(s) of
   Python you want the bindings installed for are in your =$PATH=.

   By default GPGME will attempt to install the bindings for the most
   recent or highest version number of Python 2 and Python 3 it
   detects in =$PATH=.  It specifically checks for the =python= and
   =python3= executables first and then checks for specific version
   numbers.

   For Python 2 it checks for these executables in this order:
   =python=, =python2= and =python2.7=.

   For Python 3 it checks for these executables in this order:
   =python3=, =python3.6=, =python3.5= and =python3.4=.


*** Installing GPGME
    :PROPERTIES:
    :CUSTOM_ID: install-gpgme
    :END:

    See the GPGME =README= file for details of how to install GPGME from
    source.


* Fundamentals
  :PROPERTIES:
  :CUSTOM_ID: howto-fund-a-mental
  :END:

  Before we can get to the fun stuff, there are a few matters
  regarding GPGME's design which hold true whether you're dealing with
  the C code directly or these Python bindings.


** No REST
   :PROPERTIES:
   :CUSTOM_ID: no-rest-for-the-wicked
   :END:

   The first part of which is or will be fairly blatantly obvious upon
   viewing the first example, but it's worth reiterating anyway.  That
   being that this API is /*not*/ a REST API.  Nor indeed could it
   ever be one.

   Most, if not all, Python programmers (and not just Python
   programmers) know how easy it is to work with a RESTful API.  In
   fact they've become so popular that many other APIs attempt to
   emulate REST-like behaviour as much as they are able.  Right down
   to the use of JSON formatted output to facilitate the use of their
   API without having to retrain developers.

   This API does not do that.  It would not be able to do that and
   also provide access to the entire C API on which it's built.  It
   does, however, provide a very pythonic interface on top of the
   direct bindings and it's this pythonic layer with which this HOWTO
   deals with.


** Context
   :PROPERTIES:
   :CUSTOM_ID: howto-get-context
   :END:

   One of the reasons which prevents this API from being RESTful is
   that most operations require more than one instruction to the API
   to perform the task.  Sure, there are certain functions which can
   be performed simultaneously, particularly if the result known or
   strongly anticipated (e.g. selecting and encrypting to a key known
   to be in the public keybox).

   There are many more, however, which cannot be manipulated so
   readily: they must be performed in a specific sequence and the
   result of one operation has a direct bearing on the outcome of
   subsequent operations.  Not merely by generating an error either.

   When dealing with this type of persistent state on the web, full of
   both the RESTful and REST-like, it's most commonly referred to as a
   session.  In GPGME, however, it is called a context and every
   operation type has one.


* Working with keys
  :PROPERTIES:
  :CUSTOM_ID: howto-keys
  :END:


** Key selection
   :PROPERTIES:
   :CUSTOM_ID: howto-keys-selection
   :END:

   Selecting keys to encrypt to or to sign with will be a common
   occurrence when working with GPGMe and the means available for
   doing so are quite simple.

   They do depend on utilising a Context; however once the data is
   recorded in another variable, that Context does not need to be the
   same one which subsequent operations are performed.

   The easiest way to select a specific key is by searching for that
   key's key ID or fingerprint, preferably the full fingerprint
   without any spaces in it.  A long key ID will probably be okay, but
   is not advised and short key IDs are already a problem with some
   being generated to match specific patterns.  It does not matter
   whether the pattern is upper or lower case.

   So this is the best method:

   #+begin_src python
     import gpg

     k = gpg.Context().keylist(pattern="258E88DCBD3CD44D8E7AB43F6ECB6AF0DEADBEEF")
     keys = list(k)
   #+end_src

   This is passable and very likely to be common:

   #+begin_src python
     import gpg

     k = gpg.Context().keylist(pattern="0x6ECB6AF0DEADBEEF")
     keys = list(k)
   #+end_src

   And this is a really bad idea:

   #+begin_src python
     import gpg

     k = gpg.Context().keylist(pattern="0xDEADBEEF")
     keys = list(k)
   #+end_src

   Alternatively it may be that the intention is to create a list of
   keys which all match a particular search string.  For instance all
   the addresses at a particular domain, like this:

   #+begin_src python
     import gpg

     ncsc = gpg.Context().keylist(pattern="ncsc.mil")
     nsa = list(ncsc)
   #+end_src


*** Counting keys
    :PROPERTIES:
    :CUSTOM_ID: howto-keys-counting
    :END:

    Counting the number of keys in your public keybox (=pubring.kbx=),
    the format which has superseded the old keyring format
    (=pubring.gpg= and =secring.gpg=), or the number of secret keys is
    a very simple task.

    #+begin_src python
      import gpg

      c = gpg.Context()
      seckeys = c.keylist(pattern=None, secret=True)
      pubkeys = c.keylist(pattern=None, secret=False)

      seclist = list(seckeys)
      secnum = len(seclist)

      publist = list(pubkeys)
      pubnum = len(publist)

      print("""
      Number of secret keys:  {0}
      Number of public keys:  {1}
      """.format(secnum, pubnum))
    #+end_src


** Get key
   :PROPERTIES:
   :CUSTOM_ID: howto-get-key
   :END:

   An alternative method of getting a single key via its fingerprint
   is available directly within a Context with =Context().get_key=.
   This is the preferred method of selecting a key in order to modify
   it, sign or certify it and for obtaining relevant data about a
   single key as a part of other functions; when verifying a signature
   made by that key, for instance.

   By default this method will select public keys, but it can select
   secret keys as well.

   This first example demonstrates selecting the current key of Werner
   Koch, which is due to expire at the end of 2018:

   #+begin_src python
     import gpg

     fingerprint = "80615870F5BAD690333686D0F2AD85AC1E42B367"
     key = gpg.Context().get_key(fingerprint)
   #+end_src

   Whereas this example demonstrates selecting the author's current
   key with the =secret= key word argument set to =True=:

   #+begin_src python
     import gpg

     fingerprint = "DB4724E6FA4286C92B4E55C4321E4E2373590E5D"
     key = gpg.Context().get_key(fingerprint, secret=True)
   #+end_src

   It is, of course, quite possible to select expired, disabled and
   revoked keys with this function, but only to effectively display
   information about those keys.

   It is also possible to use both unicode or string literals and byte
   literals with the fingerprint when getting a key in this way.


* Basic Functions
  :PROPERTIES:
  :CUSTOM_ID: howto-the-basics
  :END:

  The most frequently called features of any cryptographic library
  will be the most fundamental tasks for encryption software.  In this
  section we will look at how to programmatically encrypt data,
  decrypt it, sign it and verify signatures.


** Encryption
   :PROPERTIES:
   :CUSTOM_ID: howto-basic-encryption
   :END:

   Encrypting is very straight forward.  In the first example below
   the message, =text=, is encrypted to a single recipient's key.  In
   the second example the message will be encrypted to multiple
   recipients.


*** Encrypting to one key
    :PROPERTIES:
    :CUSTOM_ID: howto-basic-encryption-single
    :END:

    Once the the Context is set the main issues with encrypting data
    is essentially reduced to key selection and the keyword arguments
    specified in the =gpg.Context().encrypt()= method.

    Those keyword arguments are: =recipients=, a list of keys
    encrypted to (covered in greater detail in the following section);
    =sign=, whether or not to sign the plaintext data, see subsequent
    sections on signing and verifying signatures below (defaults to
    =True=); =sink=, to write results or partial results to a secure
    sink instead of returning it (defaults to =None=); =passphrase=,
    only used when utilising symmetric encryption (defaults to
    =None=); =always_trust=, used to override the trust model settings
    for recipient keys (defaults to =False=); =add_encrypt_to=,
    utilises any preconfigured =encrypt-to= or =default-key= settings
    in the user's =gpg.conf= file (defaults to =False=); =prepare=,
    prepare for encryption (defaults to =False=); =expect_sign=,
    prepare for signing (defaults to =False=); =compress=, compresses
    the plaintext prior to encryption (defaults to =True=).

    #+begin_src python
      import gpg

      a_key = "0x12345678DEADBEEF"
      text = b"""Some text to test with.

      Since the text in this case must be bytes, it is most likely that
      the input form will be a separate file which is opened with "rb"
      as this is the simplest method of obtaining the correct data
      format.
      """

      c = gpg.Context(armor=True)
      rkey = list(c.keylist(pattern=a_key, secret=False))
      ciphertext, result, sign_result = c.encrypt(text, recipients=rkey, sign=False)

      with open("secret_plans.txt.asc", "wb") as afile:
	  afile.write(ciphertext)
    #+end_src

    Though this is even more likely to be used like this; with the
    plaintext input read from a file, the recipient keys used for
    encryption regardless of key trust status and the encrypted output
    also encrypted to any preconfigured keys set in the =gpg.conf=
    file:

    #+begin_src python
      import gpg

      a_key = "0x12345678DEADBEEF"

      with open("secret_plans.txt", "rb") as afile:
	  text = afile.read()

      c = gpg.Context(armor=True)
      rkey = list(c.keylist(pattern=a_key, secret=False))
      ciphertext, result, sign_result = c.encrypt(text, recipients=rkey,
			      sign=True, always_trust=True, add_encrypt_to=True)

      with open("secret_plans.txt.asc", "wb") as afile:
	  afile.write(ciphertext)
    #+end_src

    If the =recipients= paramater is empty then the plaintext is
    encrypted symmetrically.  If no =passphrase= is supplied as a
    parameter or via a callback registered with the =Context()= then
    an out-of-band prompt for the passphrase via pinentry will be
    invoked.


*** Encrypting to multiple keys
    :PROPERTIES:
    :CUSTOM_ID: howto-basic-encryption-multiple
    :END:

    Encrypting to multiple keys essentially just expands upon the key
    selection process and the recipients from the previous examples.

    The following example encrypts a message (=text=) to everyone with
    an email address on the =gnupg.org= domain,[fn:3] but does /not/ encrypt
    to a default key or other key which is configured to normally
    encrypt to.

    #+begin_src python
      import gpg

      text = b"""Oh look, another test message.

      The same rules apply as with the previous example and more likely
      than not, the message will actually be drawn from reading the
      contents of a file or, maybe, from entering data at an input()
      prompt.

      Since the text in this case must be bytes, it is most likely that
      the input form will be a separate file which is opened with "rb"
      as this is the simplest method of obtaining the correct data
      format.
      """

      c = gpg.Context(armor=True)
      rpattern = list(c.keylist(pattern="@gnupg.org", secret=False))
      logrus = []

      for i in range(len(rpattern)):
	  if rpattern[i].can_encrypt == 1:
	      logrus.append(rpattern[i])

      ciphertext, result, sign_result = c.encrypt(text, recipients=logrus, sign=False,
						  always_trust=True)

      with open("secret_plans.txt.asc", "wb") as afile:
	  afile.write(ciphertext)
    #+end_src

    All it would take to change the above example to sign the message
    and also encrypt the message to any configured default keys would
    be to change the =c.encrypt= line to this:

    #+begin_src python
      ciphertext, result, sign_result = c.encrypt(text, recipients=logrus,
						  always_trust=True,
						  add_encrypt_to=True)
    #+end_src

    The only keyword arguments requiring modification are those for
    which the default values are changing.  The default value of
    =sign= is =True=, the default of =always_trust= is =False=, the
    default of =add_encrypt_to= is =False=.

    If =always_trust= is not set to =True= and any of the recipient
    keys are not trusted (e.g. not signed or locally signed) then the
    encryption will raise an error.  It is possible to mitigate this
    somewhat with something more like this:

    #+begin_src python
      import gpg

      with open("secret_plans.txt.asc", "rb") as afile:
	  text = afile.read()

      c = gpg.Context(armor=True)
      rpattern = list(c.keylist(pattern="@gnupg.org", secret=False))
      logrus = []

      for i in range(len(rpattern)):
	  if rpattern[i].can_encrypt == 1:
	      logrus.append(rpattern[i])

      try:
	  ciphertext, result, sign_result = c.encrypt(text, recipients=logrus,
						      add_encrypt_to=True)
      except gpg.errors.InvalidRecipients as e:
	  for i in range(len(e.recipients)):
	      for n in range(len(logrus)):
		  if logrus[n].fpr == e.recipients[i].fpr:
		      logrus.remove(logrus[n])
		  else:
		      pass
	  try:
	      ciphertext, result, sign_result = c.encrypt(text, recipients=logrus,
							  add_encrypt_to=True)
	  except:
	      pass

      with open("secret_plans.txt.asc", "wb") as afile:
	  afile.write(ciphertext)
    #+end_src

    This will attempt to encrypt to all the keys searched for, then
    remove invalid recipients if it fails and try again.


** Decryption
   :PROPERTIES:
   :CUSTOM_ID: howto-basic-decryption
   :END:

   Decrypting something encrypted to a key in one's secret keyring is
   fairly straight forward.

   In this example code, however, preconfiguring either
   =gpg.Context()= or =gpg.core.Context()= as =c= is unnecessary
   because there is no need to modify the Context prior to conducting
   the decryption and since the Context is only used once, setting it
   to =c= simply adds lines for no gain.

   #+begin_src python
     import gpg

     ciphertext = input("Enter path and filename of encrypted file: ")
     newfile = input("Enter path and filename of file to save decrypted data to: ")

     with open(ciphertext, "rb") as cfile:
	 plaintext, result, verify_result = gpg.Context().decrypt(cfile)

     with open(newfile, "wb") as nfile:
	 nfile.write(plaintext)
   #+end_src

   The data available in =plaintext= in this example is the decrypted
   content as a byte object, the recipient key IDs and algorithms in
   =result= and the results of verifying any signatures of the data in
   =verify_result=.


** Signing text and files
   :PROPERTIES:
   :CUSTOM_ID: howto-basic-signing
   :END:

   The following sections demonstrate how to specify keys to sign with.


*** Signing key selection
    :PROPERTIES:
    :CUSTOM_ID: howto-basic-signing-signers
    :END:

    By default GPGME and the Python bindings will use the default key
    configured for the user invoking the GPGME API.  If there is no
    default key specified and there is more than one secret key
    available it may be necessary to specify the key or keys with
    which to sign messages and files.

    #+begin_src python
      import gpg

      logrus = input("Enter the email address or string to match signing keys to: ")
      hancock = gpg.Context().keylist(pattern=logrus, secret=True)
      sig_src = list(hancock)
    #+end_src

    The signing examples in the following sections include the
    explicitly designated =signers= parameter in two of the five
    examples; once where the resulting signature would be ASCII
    armoured and once where it would not be armoured.

    While it would be possible to enter a key ID or fingerprint here
    to match a specific key, it is not possible to enter two
    fingerprints and match two keys since the patten expects a string,
    bytes or None and not a list.  A string with two fingerprints
    won't match any single key.


*** Normal or default signing messages or files
    :PROPERTIES:
    :CUSTOM_ID: howto-basic-signing-normal
    :END:

    The normal or default signing process is essentially the same as
    is most often invoked when also encrypting a message or file.  So
    when the encryption component is not utilised, the result is to
    produce an encoded and signed output which may or may not be ASCII
    armoured and which may or may not also be compressed.

    By default compression will be used unless GnuPG detects that the
    plaintext is already compressed.  ASCII armouring will be
    determined according to the value of =gpg.Context().armor=.

    The compression algorithm is selected in much the same way as the
    symmetric encryption algorithm or the hash digest algorithm is
    when multiple keys are involved; from the preferences saved into
    the key itself or by comparison with the preferences with all
    other keys involved.

   #+begin_src python
     import gpg

     text0 = """Declaration of ... something.

     """
     text = text0.encode()

     c = gpg.Context(armor=True, signers=sig_src)
     signed_data, result = c.sign(text, mode=gpg.constants.sig.mode.NORMAL)

     with open("/path/to/statement.txt.asc", "w") as afile:
	 afile.write(signed_data.decode())
   #+end_src

   Though everything in this example is accurate, it is more likely
   that reading the input data from another file and writing the
   result to a new file will be performed more like the way it is done
   in the next example.  Even if the output format is ASCII armoured.

   #+begin_src python
     import gpg

     with open("/path/to/statement.txt", "rb") as tfile:
         text = tfile.read()

     c = gpg.Context()
     signed_data, result = c.sign(text, mode=gpg.constants.sig.mode.NORMAL)

     with open("/path/to/statement.txt.sig", "wb") as afile:
         afile.write(signed_data)
   #+end_src


*** Detached signing messages and files
    :PROPERTIES:
    :CUSTOM_ID: howto-basic-signing-detached
    :END:

    Detached signatures will often be needed in programmatic uses of
    GPGME, either for signing files (e.g. tarballs of code releases)
    or as a component of message signing (e.g. PGP/MIME encoded
    email).

    #+begin_src python
      import gpg

      text0 = """Declaration of ... something.

      """
      text = text0.encode()

      c = gpg.Context(armor=True)
      signed_data, result = c.sign(text, mode=gpg.constants.sig.mode.DETACH)

      with open("/path/to/statement.txt.asc", "w") as afile:
          afile.write(signed_data.decode())
    #+end_src

    As with normal signatures, detached signatures are best handled as
    byte literals, even when the output is ASCII armoured.

    #+begin_src python
      import gpg

      with open("/path/to/statement.txt", "rb") as tfile:
          text = tfile.read()

      c = gpg.Context(signers=sig_src)
      signed_data, result = c.sign(text, mode=gpg.constants.sig.mode.DETACH)

      with open("/path/to/statement.txt.sig", "wb") as afile:
          afile.write(signed_data)
    #+end_src


*** Clearsigning messages or text
    :PROPERTIES:
    :CUSTOM_ID: howto-basic-signing-clear
    :END:

    Though PGP/in-line messages are no longer encouraged in favour of
    PGP/MIME, there is still sometimes value in utilising in-line
    signatures.  This is where clear-signed messages or text is of
    value.

    #+begin_src python
      import gpg

      text0 = """Declaration of ... something.

      """
      text = text0.encode()

      c = gpg.Context()
      signed_data, result = c.sign(text, mode=gpg.constants.sig.mode.CLEAR)

      with open("/path/to/statement.txt.asc", "w") as afile:
	  afile.write(signed_data.decode())
    #+end_src

    In spite of the appearance of a clear-signed message, the data
    handled by GPGME in signing it must still be byte literals.

    #+begin_src python
      import gpg

      with open("/path/to/statement.txt", "rb") as tfile:
          text = tfile.read()

      c = gpg.Context()
      signed_data, result = c.sign(text, mode=gpg.constants.sig.mode.CLEAR)

      with open("/path/to/statement.txt.asc", "wb") as afile:
          afile.write(signed_data)
    #+end_src


** Signature verification
   :PROPERTIES:
   :CUSTOM_ID: howto-basic-verification
   :END:

   Essentially there are two principal methods of verification of a
   signature.  The first of these is for use with the normal or
   default signing method and for clear-signed messages.  The second is
   for use with files and data with detached signatures.

   The following example is intended for use with the default signing
   method where the file was not ASCII armoured:

   #+begin_src python
     import gpg
     import time

     filename = "statement.txt"
     gpg_file = "statement.txt.gpg"

     c = gpg.Context()

     try:
	 data, result = c.verify(open(gpg_file))
	 verified = True
     except gpg.errors.BadSignatures as e:
	 verified = False
	 print(e)

     if verified is True:
	 for i in range(len(result.signatures)):
	     sign = result.signatures[i]
	     print("""Good signature from:
     {0}
     with key {1}
     made at {2}
     """.format(c.get_key(sign.fpr).uids[0].uid,
		sign.fpr, time.ctime(sign.timestamp)))
     else:
	 pass
   #+end_src

   Whereas this next example, which is almost identical would work
   with normal ASCII armoured files and with clear-signed files:

   #+begin_src python
     import gpg
     import time

     filename = "statement.txt"
     asc_file = "statement.txt.asc"

     c = gpg.Context()

     try:
	 data, result = c.verify(open(asc_file))
	 verified = True
     except gpg.errors.BadSignatures as e:
	 verified = False
	 print(e)

     if verified is True:
	 for i in range(len(result.signatures)):
	     sign = result.signatures[i]
	     print("""Good signature from:
     {0}
     with key {1}
     made at {2}
     """.format(c.get_key(sign.fpr).uids[0].uid,
		sign.fpr, time.ctime(sign.timestamp)))
     else:
	 pass
   #+end_src

   In both of the previous examples it is also possible to compare the
   original data that was signed against the signed data in =data= to
   see if it matches with something like this:

   #+begin_src python
     with open(filename, "rb") as afile:
         text = afile.read()

     if text == data:
	 print("Good signature.")
     else:
	 pass
   #+end_src

   The following two examples, however, deal with detached signatures.
   With his method of verification the data that was signed does not
   get returned since it is already being explicitly referenced in the
   first argument of =c.verify=.  So =data= is =None= and only the
   information in =result= is available.

   #+begin_src python
     import gpg
     import time

     filename = "statement.txt"
     sig_file = "statement.txt.sig"

     c = gpg.Context()

     try:
	 data, result = c.verify(open(filename), open(sig_file))
	 verified = True
     except gpg.errors.BadSignatures as e:
	 verified = False
	 print(e)

     if verified is True:
	 for i in range(len(result.signatures)):
	     sign = result.signatures[i]
	     print("""Good signature from:
     {0}
     with key {1}
     made at {2}
     """.format(c.get_key(sign.fpr).uids[0].uid,
		sign.fpr, time.ctime(sign.timestamp)))
     else:
	 pass
   #+end_src

   #+begin_src python
     import gpg
     import time

     filename = "statement.txt"
     asc_file = "statement.txt.asc"

     c = gpg.Context()

     try:
	 data, result = c.verify(open(filename), open(asc_file))
	 verified = True
     except gpg.errors.BadSignatures as e:
	 verified = False
	 print(e)

     if verified is not None:
	 for i in range(len(result.signatures)):
	     sign = result.signatures[i]
	     print("""Good signature from:
     {0}
     with key {1}
     made at {2}
     """.format(c.get_key(sign.fpr).uids[0].uid,
		sign.fpr, time.ctime(sign.timestamp)))
     else:
	 pass
   #+end_src


* Creating keys and subkeys
  :PROPERTIES:
  :CUSTOM_ID: key-generation
  :END:

  The one thing, aside from GnuPG itself, that GPGME depends on, of
  course, is the keys themselves.  So it is necessary to be able to
  generate them and modify them by adding subkeys, revoking or
  disabling them, sometimes deleting them and doing the same for user
  IDs.

  In the following examples a key will be created for the world's
  greatest secret agent, Danger Mouse.  Since Danger Mouse is a secret
  agent he needs to be able to protect information to =SECRET= level
  clearance, so his keys will be 3072-bit keys.

  The pre-configured =gpg.conf= file which sets cipher, digest and
  other preferences contains the following configuration parameters:

  #+begin_src conf
    expert
    allow-freeform-uid
    allow-secret-key-import
    trust-model tofu+pgp
    tofu-default-policy unknown
    enable-large-rsa
    enable-dsa2
    # cert-digest-algo SHA256
    cert-digest-algo SHA512
    default-preference-list TWOFISH CAMELLIA256 AES256 CAMELLIA192 AES192 CAMELLIA128 AES BLOWFISH IDEA CAST5 3DES SHA512 SHA384 SHA256 SHA224 RIPEMD160 SHA1 ZLIB BZIP2 ZIP Uncompressed
    personal-cipher-preferences TWOFISH CAMELLIA256 AES256 CAMELLIA192 AES192 CAMELLIA128 AES BLOWFISH IDEA CAST5 3DES
    personal-digest-preferences SHA512 SHA384 SHA256 SHA224 RIPEMD160 SHA1
    personal-compress-preferences ZLIB BZIP2 ZIP Uncompressed
  #+end_src


** Primary key
   :PROPERTIES:
   :CUSTOM_ID: keygen-primary
   :END:

   Generating a primary key uses the =create_key= method in a Context.
   It contains multiple arguments and keyword arguments, including:
   =userid=, =algorithm=, =expires_in=, =expires=, =sign=, =encrypt=,
   =certify=, =authenticate=, =passphrase= and =force=.  The defaults
   for all of those except =userid=, =algorithm=, =expires_in=,
   =expires= and =passphrase= is =False=.  The defaults for
   =algorithm= and =passphrase= is =None=.  The default for
   =expires_in= is =0=.  The default for =expires= is =True=.  There
   is no default for =userid=.

   If =passphrase= is left as =None= then the key will not be
   generated with a passphrase, if =passphrase= is set to a string
   then that will be the passphrase and if =passphrase= is set to
   =True= then gpg-agent will launch pinentry to prompt for a
   passphrase.  For the sake of convenience, these examples will keep
   =passphrase= set to =None=.

   #+begin_src python
     import gpg

     c = gpg.Context()

     c.home_dir = "~/.gnupg-dm"
     userid = "Danger Mouse <dm@secret.example.net>"

     dmkey = c.create_key(userid, algorithm="rsa3072", expires_in=31536000,
			  sign=True, certify=True)
   #+end_src

   One thing to note here is the use of setting the =c.home_dir=
   parameter.  This enables generating the key or keys in a different
   location.  In this case to keep the new key data created for this
   example in a separate location rather than adding it to existing
   and active key store data.  As with the default directory,
   =~/.gnupg=, any temporary or separate directory needs the
   permissions set to only permit access by the directory owner.  On
   posix systems this means setting the directory permissions to 700.

   The =temp-homedir-config.py= script in the HOWTO examples directory
   will create an alternative homedir with these configuration options
   already set and the correct directory and file permissions.

   The successful generation of the key can be confirmed via the
   returned =GenkeyResult= object, which includes the following data:

   #+begin_src python
     print("""
     Fingerprint:  {0}
     Primary Key:  {1}
      Public Key:  {2}
      Secret Key:  {3}
	 Sub Key:  {4}
	User IDs:  {5}
     """.format(dmkey.fpr, dmkey.primary, dmkey.pubkey, dmkey.seckey, dmkey.sub,
		dmkey.uid))
   #+end_src

   Alternatively the information can be confirmed using the command
   line program:

   #+begin_src shell
     bash-4.4$ gpg --homedir ~/.gnupg-dm -K
     ~/.gnupg-dm/pubring.kbx
     ----------------------
     sec   rsa3072 2018-03-15 [SC] [expires: 2019-03-15]
	   177B7C25DB99745EE2EE13ED026D2F19E99E63AA
     uid           [ultimate] Danger Mouse <dm@secret.example.net>

     bash-4.4$
   #+end_src

   As with generating keys manually, to preconfigure expanded
   preferences for the cipher, digest and compression algorithms, the
   =gpg.conf= file must contain those details in the home directory in
   which the new key is being generated.  I used a cut down version of
   my own =gpg.conf= file in order to be able to generate this:

   #+begin_src shell
     bash-4.4$ gpg --homedir ~/.gnupg-dm --edit-key 177B7C25DB99745EE2EE13ED026D2F19E99E63AA showpref quit
     Secret key is available.

     sec  rsa3072/026D2F19E99E63AA
	  created: 2018-03-15  expires: 2019-03-15  usage: SC
	  trust: ultimate      validity: ultimate
     [ultimate] (1). Danger Mouse <dm@secret.example.net>

     [ultimate] (1). Danger Mouse <dm@secret.example.net>
	  Cipher: TWOFISH, CAMELLIA256, AES256, CAMELLIA192, AES192, CAMELLIA128, AES, BLOWFISH, IDEA, CAST5, 3DES
	  Digest: SHA512, SHA384, SHA256, SHA224, RIPEMD160, SHA1
	  Compression: ZLIB, BZIP2, ZIP, Uncompressed
	  Features: MDC, Keyserver no-modify

     bash-4.4$
   #+end_src


** Subkeys
   :PROPERTIES:
   :CUSTOM_ID: keygen-subkeys
   :END:

   Adding subkeys to a primary key is fairly similar to creating the
   primary key with the =create_subkey= method.  Most of the arguments
   are the same, but not quite all.  Instead of the =userid= argument
   there is now a =key= argument for selecting which primary key to
   add the subkey to.

   In the following example an encryption subkey will be added to the
   primary key.  Since Danger Mouse is a security conscious secret
   agent, this subkey will only be valid for about six months, half
   the length of the primary key.

   #+begin_src python
     import gpg

     c = gpg.Context()
     c.home_dir = "~/.gnupg-dm"

     key = c.get_key(dmkey.fpr, secret=True)
     dmsub = c.create_subkey(key, algorithm="rsa3072", expires_in=15768000,
			     encrypt=True)
   #+end_src

   As with the primary key, the results here can be checked with:

   #+begin_src python
     print("""
     Fingerprint:  {0}
     Primary Key:  {1}
      Public Key:  {2}
      Secret Key:  {3}
	 Sub Key:  {4}
	User IDs:  {5}
     """.format(dmsub.fpr, dmsub.primary, dmsub.pubkey, dmsub.seckey, dmsub.sub,
		dmsub.uid))
   #+end_src

   As well as on the command line with:

   #+begin_src shell
     bash-4.4$ gpg --homedir ~/.gnupg-dm -K
     ~/.gnupg-dm/pubring.kbx
     ----------------------
     sec   rsa3072 2018-03-15 [SC] [expires: 2019-03-15]
	   177B7C25DB99745EE2EE13ED026D2F19E99E63AA
     uid           [ultimate] Danger Mouse <dm@secret.example.net>
     ssb   rsa3072 2018-03-15 [E] [expires: 2018-09-13]

     bash-4.4$
   #+end_src


** User IDs
   :PROPERTIES:
   :CUSTOM_ID: keygen-uids
   :END:


*** Adding User IDs
    :PROPERTIES:
    :CUSTOM_ID: keygen-uids-add
    :END:

    By comparison to creating primary keys and subkeys, adding a new
    user ID to an existing key is much simpler.  The method used to do
    this is =key_add_uid= and the only arguments it takes are for the
    =key= and the new =uid=.

    #+begin_src python
      import gpg

      c = gpg.Context()
      c.home_dir = "~/.gnupg-dm"

      dmfpr = "177B7C25DB99745EE2EE13ED026D2F19E99E63AA"
      key = c.get_key(dmfpr, secret=True)
      uid = "Danger Mouse <danger.mouse@secret.example.net>"

      c.key_add_uid(key, uid)
    #+end_src

    Unsurprisingly the result of this is:

    #+begin_src shell
      bash-4.4$ gpg --homedir ~/.gnupg-dm -K
      ~/.gnupg-dm/pubring.kbx
      ----------------------
      sec   rsa3072 2018-03-15 [SC] [expires: 2019-03-15]
	    177B7C25DB99745EE2EE13ED026D2F19E99E63AA
      uid           [ultimate] Danger Mouse <danger.mouse@secret.example.net>
      uid           [ultimate] Danger Mouse <dm@secret.example.net>
      ssb   rsa3072 2018-03-15 [E] [expires: 2018-09-13]

      bash-4.4$
    #+end_src


*** Revokinging User IDs
    :PROPERTIES:
    :CUSTOM_ID: keygen-uids-revoke
    :END:

    Revoking a user ID is a fairly similar process, except that it
    uses the =key_revoke_uid= method.

    #+begin_src python
      import gpg

      c = gpg.Context()
      c.home_dir = "~/.gnupg-dm"

      dmfpr = "177B7C25DB99745EE2EE13ED026D2F19E99E63AA"
      key = c.get_key(dmfpr, secret=True)
      uid = "Danger Mouse <danger.mouse@secret.example.net>"

      c.key_revoke_uid(key, uid)
    #+end_src


** Key certification
   :PROPERTIES:
   :CUSTOM_ID: key-sign
   :END:

   Since key certification is more frequently referred to as key
   signing, the method used to perform this function is =key_sign=.

   The =key_sign= method takes four arguments: =key=, =uids=,
   =expires_in= and =local=.  The default value of =uids= is =None=
   and which results in all user IDs being selected.  The default
<<<<<<< HEAD
   values of =expires_in= and =local= is =False=; which results in the
=======
   values of =expires_in= and =local= is =False=; which result in the
>>>>>>> 60d7a1e8
   signature never expiring and being able to be exported.

   The =key= is the key being signed rather than the key doing the
   signing.  To change the key doing the signing refer to the signing
   key selection above for signing messages and files.

   If the =uids= value is not =None= then it must either be a string
   to match a single user ID or a list of strings to match multiple
   user IDs.  In this case the matching of those strings must be
   precise and it is case sensitive.

   To sign Danger Mouse's key for just the initial user ID with a
   signature which will last a little over a month, do this:

   #+begin_src python
     import gpg

     c = gpg.Context()
     uid = "Danger Mouse <dm@secret.example.net>"

     dmfpr = "177B7C25DB99745EE2EE13ED026D2F19E99E63AA"
     key = c.get_key(dmfpr, secret=True)
     c.key_sign(key, uids=uid, expires_in=2764800)
   #+end_src


* Miscellaneous work-arounds
  :PROPERTIES:
  :CUSTOM_ID: cheats-and-hacks
  :END:


** Group lines
   :PROPERTIES:
   :CUSTOM_ID: group-lines
   :END:

   There is not yet an easy way to access groups configured in the
   gpg.conf file from within GPGME.  As a consequence these central
   groupings of keys cannot be shared amongst multiple programs, such
   as MUAs readily.

   The following code, however, provides a work-around for obtaining
   this information in Python.

   #+begin_src python
     import subprocess

     lines = subprocess.getoutput("gpgconf --list-options gpg").splitlines()

     for i in range(len(lines)):
	 if lines[i].startswith("group") is True:
	     line = lines[i]
	 else:
	     pass

     groups = line.split(":")[-1].replace('"', '').split(',')

     group_lines = groups
     for i in range(len(group_lines)):
	 group_lines[i] = group_lines[i].split("=")

     group_lists = group_lines
     for i in range(len(group_lists)):
	 group_lists[i][1] = group_lists[i][1].split()
   #+end_src

   The result of that code is that =group_lines= is a list of lists
   where =group_lines[i][0]= is the name of the group and
   =group_lines[i][1]= is the key IDs of the group as a string.

   The =group_lists= result is very similar in that it is a list of
   lists.  The first part, =group_lists[i][0]= matches
   =group_lines[i][0]= as the name of the group, but
   =group_lists[i][1]= is the key IDs of the group as a string.


* Copyright and Licensing
  :PROPERTIES:
  :CUSTOM_ID: copyright-and-license
  :END:


** Copyright (C) The GnuPG Project, 2018
   :PROPERTIES:
   :CUSTOM_ID: copyright
   :END:

   Copyright © The GnuPG Project, 2018.


** License GPL compatible
   :PROPERTIES:
   :CUSTOM_ID: license
   :END:

   This file is free software; as a special exception the author gives
   unlimited permission to copy and/or distribute it, with or without
   modifications, as long as this notice is preserved.

   This file is distributed in the hope that it will be useful, but
   WITHOUT ANY WARRANTY, to the extent permitted by law; without even
   the implied warranty of MERCHANTABILITY or FITNESS FOR A PARTICULAR
   PURPOSE.


* Footnotes

[fn:1] =Short_History.org= and/or =Short_History.html=.

[fn:2] The =lang/python/docs/= directory in the GPGME source.

[fn:3] You probably don't really want to do this.  Searching the
keyservers for "gnupg.org" produces over 400 results, the majority of
which aren't actually at the gnupg.org domain, but just included a
comment regarding the project in their key somewhere.<|MERGE_RESOLUTION|>--- conflicted
+++ resolved
@@ -1287,12 +1287,8 @@
    The =key_sign= method takes four arguments: =key=, =uids=,
    =expires_in= and =local=.  The default value of =uids= is =None=
    and which results in all user IDs being selected.  The default
-<<<<<<< HEAD
-   values of =expires_in= and =local= is =False=; which results in the
-=======
-   values of =expires_in= and =local= is =False=; which result in the
->>>>>>> 60d7a1e8
-   signature never expiring and being able to be exported.
+   value of both =expires_in= and =local= is =False=; which results in
+   the signature never expiring and being able to be exported.
 
    The =key= is the key being signed rather than the key doing the
    signing.  To change the key doing the signing refer to the signing
