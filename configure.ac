--- conflicted
+++ resolved
@@ -160,8 +160,8 @@
 have_w64_system=no
 build_w32_glib=no
 build_w32_qt=no
-available_languages="cpp cl qt"
-default_languages="cpp cl qt"
+available_languages="cl cpp python qt"
+default_languages="cl cpp python qt"
 case "${host}" in
     x86_64-*mingw32*)
         have_w64_system=yes
@@ -339,6 +339,26 @@
 AM_CONDITIONAL([HAVE_DOXYGEN],
                [test -n "$DOXYGEN"])
 
+# Python bindings.
+LIST_MEMBER("python", $enabled_languages)
+if test "$found" = "1"; then
+    AX_PKG_SWIG
+    if test -z "$SWIG"; then
+        if test "$explicit_languages" = "1"; then
+            die=yes
+            AC_MSG_NOTICE([[
+***
+*** You need SWIG to build the Python bindings.
+***]])
+        else
+            enabled_languages=$(echo $enabled_languages | sed 's/qt//')
+        fi
+    else
+        AM_PATH_PYTHON([3.2])
+        AX_SWIG_PYTHON
+    fi
+fi
+
 AC_SUBST(ENABLED_LANGUAGES, $enabled_languages)
 
 #
@@ -682,33 +702,6 @@
 AC_SUBST(emacs_local_vars_read_only, ['buffer-read-only: t'])
 AC_SUBST(emacs_local_vars_end, ['End:'])
 
-# Bindings.
-AC_ARG_ENABLE([python],
-              AC_HELP_STRING([--enable-python],
-                             [build the Python3 bindings]),
-              [enable_python=$enableval],
-	      [enable_python=auto])
-AX_PKG_SWIG
-if test -z "$SWIG"; then
-  if test $enable_python = yes; then
-    die=yes
-    AC_MSG_NOTICE([[
-***
-*** You need SWIG to build the Python bindings.
-***]])
-  else
-    enable_python=no
-  fi
-else
-  if test $enable_python = auto; then
-    enable_python=yes
-  fi
-fi
-if test $enable_python = yes; then
-  AM_PATH_PYTHON([3.2])
-  AX_SWIG_PYTHON
-fi
-
 # Last check.
 die=no
 if test "$have_gpg_error" = "no"; then
@@ -753,7 +746,6 @@
                 src/versioninfo.rc
                 src/gpgme.h)
 AC_CONFIG_FILES(src/gpgme-config, chmod +x src/gpgme-config)
-<<<<<<< HEAD
 AC_CONFIG_FILES(lang/cpp/Makefile lang/cpp/src/Makefile)
 AC_CONFIG_FILES(lang/cpp/src/GpgmeppConfig.cmake.in)
 AC_CONFIG_FILES(lang/cpp/src/GpgmeppConfigVersion.cmake)
@@ -764,10 +756,7 @@
 AC_CONFIG_FILES([lang/Makefile lang/cl/Makefile lang/cl/gpgme.asd])
 AM_COND_IF([HAVE_DOXYGEN], [AC_CONFIG_FILES([lang/qt/doc/Doxyfile])])
 AC_CONFIG_FILES(lang/qt/doc/Makefile)
-=======
-AC_CONFIG_FILES([lang/Makefile lang/cl/Makefile lang/cl/gpgme.asd
-                 lang/python/Makefile lang/python/tests/Makefile])
->>>>>>> 10328324
+AC_CONFIG_FILES([lang/python/Makefile lang/python/tests/Makefile])
 AC_OUTPUT
 
 echo "
@@ -780,15 +769,7 @@
         FD Passing:        $use_descriptor_passing
         GPGME Pthread:     $have_pthread
 
-<<<<<<< HEAD
         Language bindings: $enabled_languages
-=======
-        UI Server:       $uiserver
-        FD Passing:      $use_descriptor_passing
-        GPGME Pthread:   $have_pthread
-
-        Python bindings: $enable_python
->>>>>>> 10328324
 "
 if test "x${gpg_config_script_warn}" != x; then
 cat <<G10EOF
